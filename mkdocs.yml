site_name: Pyxy3D
site_description: A brief description of your project
site_url: https://mprib.github.io/pyxy3d/
repo_url: https://github.com/mprib/pyxy3d
repo_name: pyxy3d

theme:
  logo: images/pyxy3d_logo.svg
  favicon: images/pyxy3d_logo.svg
  name: material
  font:
    text: 'Roboto'
    code: 'Roboto Mono'
  language: en
  palette:
    - media: "(prefers-color-scheme: light)"
      scheme: default
      toggle:
        icon: material/toggle-switch-off-outline 
        name: Switch to dark mode
      primary: blue
      accent: green
    - media: "(prefers-color-scheme: light)"
      scheme: slate 
      toggle:
        icon: material/toggle-switch
        name: Switch to light mode    
      primary: blue 
      accent: green


nav:
  - FAQ: faq.md
  - Requirements: requirements.md
  - Installation: installation.md
<<<<<<< HEAD
  - Calibration: calibration.md
  - Data Capture: data_capture.md
=======
 - Workspace Setup: workspace_setup.md
  - Best Practices:
    - Calibration: intrinsic_calibration.md
    - Motion Capture: extrinsic_calibration.md 
>>>>>>> 17cec64e

plugins:
  - search
  - git-revision-date-localized

markdown_extensions:
  - toc:
      permalink: true
  - admonition
  - pymdownx.superfences
  - pymdownx.details
  - pymdownx.inlinehilite
  - pymdownx.caret
  - pymdownx.smartsymbols
  - pymdownx.tasklist:
      custom_checkbox: true
  - pymdownx.tilde
  - pymdownx.superfences:
      custom_fences:
        - name: mermaid
          class: mermaid
          format: !!python/name:pymdownx.superfences.fence_code_format
copyright: |
  &copy; 2023 <a href="https://github.com/mprib"  target="_blank" rel="noopener">Mac Prible</a><|MERGE_RESOLUTION|>--- conflicted
+++ resolved
@@ -33,15 +33,10 @@
   - FAQ: faq.md
   - Requirements: requirements.md
   - Installation: installation.md
-<<<<<<< HEAD
-  - Calibration: calibration.md
-  - Data Capture: data_capture.md
-=======
  - Workspace Setup: workspace_setup.md
   - Best Practices:
     - Calibration: intrinsic_calibration.md
     - Motion Capture: extrinsic_calibration.md 
->>>>>>> 17cec64e
 
 plugins:
   - search
