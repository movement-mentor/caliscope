site_name: Caliscope
site_description: A brief description of your project
site_url: https://mprib.github.io/caliscope/
repo_url: https://github.com/mprib/caliscope
repo_name: caliscope

theme:
  logo: images/box3d-center.svg
  favicon: images/box3d-center.svg
  name: material
  font:
    text: 'Roboto'
    code: 'Roboto Mono'
  language: en
  palette:
    - media: "(prefers-color-scheme: light)"
      scheme: default
      toggle:
        icon: material/toggle-switch-off-outline 
        name: Switch to dark mode
      primary: blue
      accent: green
    - media: "(prefers-color-scheme: light)"
      scheme: slate 
      toggle:
        icon: material/toggle-switch
        name: Switch to light mode    
      primary: blue 
      accent: green


nav:
  - Installation: installation.md
<<<<<<< HEAD
  - Project Setup: 
    - Overview: project_setup.md
    - Example Project: sample_data.md
  - Workflow: 
    - Video Capture: video_capture.md
=======
  - Sample Project: sample_project.md
  - Project Setup:  project_setup.md
  - Workflow:
>>>>>>> d596d52f
    - Workspace: workspace.md
    - Charuco Board: calibration_board.md
    - Cameras: intrinsic_calibration.md
    - Capture Volume: extrinsic_calibration.md
    - Post-Processing: post_processing.md 


plugins:
  - search
  - git-revision-date-localized

markdown_extensions:
  - toc:
      permalink: true
  - admonition
  - pymdownx.details
  - pymdownx.inlinehilite
  - pymdownx.caret
  - pymdownx.smartsymbols
  - pymdownx.tasklist:
      custom_checkbox: true
  - pymdownx.tilde
  - pymdownx.superfences
  - pymdownx.tabbed:
      alternate_style: true



copyright: |
  &copy; 2023 <a href="https://github.com/mprib"  target="_blank" rel="noopener">Mac Prible</a><|MERGE_RESOLUTION|>--- conflicted
+++ resolved
@@ -31,17 +31,12 @@
 
 nav:
   - Installation: installation.md
-<<<<<<< HEAD
   - Project Setup: 
     - Overview: project_setup.md
     - Example Project: sample_data.md
-  - Workflow: 
-    - Video Capture: video_capture.md
-=======
-  - Sample Project: sample_project.md
   - Project Setup:  project_setup.md
   - Workflow:
->>>>>>> d596d52f
+    - Video Capture: video_capture.md
     - Workspace: workspace.md
     - Charuco Board: calibration_board.md
     - Cameras: intrinsic_calibration.md
